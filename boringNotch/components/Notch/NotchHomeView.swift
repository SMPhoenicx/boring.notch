//
//  NotchHomeView.swift
//  boringNotch
//
//  Created by Hugo Persson on 2024-08-18.
//

import SwiftUI

struct NotchHomeView: View {
    @EnvironmentObject var vm: BoringViewModel
    @EnvironmentObject var musicManager: MusicManager
    @EnvironmentObject var batteryModel: BatteryStatusViewModel
    @EnvironmentObject var webcamManager: WebcamManager
    
    let albumArtNamespace: Namespace.ID
    
    var body: some View {
        if !vm.firstLaunch {
            HStack(alignment: .top, spacing: 10) {
                ZStack(alignment: .bottomTrailing) {
<<<<<<< HEAD
                    Button(action: {
                        musicManager.openMusicApp()
                    }) {
=======
                    if vm.lightingEffect {
>>>>>>> 79a9a487
                        Color.clear
                            .aspectRatio(1, contentMode: .fit)
                            .background(
                                Image(nsImage: musicManager.albumArt)
                                    .resizable()
                                    .aspectRatio(contentMode: .fill)
                            )
                            .clipped()
                            .clipShape(RoundedRectangle(cornerRadius: vm.cornerRadiusScaling ? vm.musicPlayerSizes.image.cornerRadius.opened.inset! : vm.musicPlayerSizes.image.cornerRadius.closed.inset!))
<<<<<<< HEAD
                            .matchedGeometryEffect(id: "albumArt", in: albumArtNamespace)
                    }
                    .buttonStyle(PlainButtonStyle()) // Ensures the button retains the album art style
=======
                            .scaleEffect(x: 1.3, y: 2.8)
                            .rotationEffect(.degrees(92))
                            .blur(radius: 35)
                            .opacity(min(0.6, 1 - max(musicManager.albumArt.getBrightness(), 0.3)))
                            .onAppear {
                                print(musicManager.albumArt.getBrightness())
                            }
                    }
                    
                    Color.clear
                        .aspectRatio(1, contentMode: .fit)
                        .background(
                            Image(nsImage: musicManager.albumArt)
                                .resizable()
                                .aspectRatio(contentMode: .fill)
                        )
                        .clipped()
                        .clipShape(RoundedRectangle(cornerRadius: vm.cornerRadiusScaling ? vm.musicPlayerSizes.image.cornerRadius.opened.inset! : vm.musicPlayerSizes.image.cornerRadius.closed.inset!))
                        .matchedGeometryEffect(id: "albumArt", in: albumArtNamespace)
                    
>>>>>>> 79a9a487
                    
                    if vm.notchState == .open {
                        AppIcon(for: musicManager.bundleIdentifier)
                            .resizable()
                            .aspectRatio(contentMode: .fill)
                            .frame(width: 30, height: 30)
                            .offset(x: 10, y: 10)
                            .transition(.scale.combined(with: .opacity).animation(.bouncy.delay(0.3)))
                    }
                }
                
                VStack(alignment: .leading) {
                    GeometryReader { geo in
                        VStack(alignment: .leading, spacing: 4){
                            MarqueeText(musicManager.songTitle, font: .headline, nsFont: .headline, textColor: .white, frameWidth: geo.size.width)
                            MarqueeText(musicManager.artistName, font: .headline, nsFont: .headline, textColor: .gray, frameWidth: geo.size.width)
                                .fontWeight(.medium)
                        }
                    }
                    .padding(.top)
                    .padding(.leading, 5)
                    HStack(spacing: 0) {
                        HoverButton(icon: "backward.fill") {
                            musicManager.previousTrack()
                        }
                        HoverButton(icon: musicManager.isPlaying ? "pause.fill" : "play.fill") {
                            print("tapped")
                            musicManager.togglePlayPause()
                        }
                        HoverButton(icon: "forward.fill") {
                            musicManager.nextTrack()
                        }
                    }
                }
                .buttonStyle(PlainButtonStyle())
                .opacity(vm.notchState == .closed ? 0 : 1)
                .blur(radius: vm.notchState == .closed ? 20 : 0)
                
                CalendarView()
                    .onContinuousHover { phase in
                        if vm.closeGestureEnabled {
                            switch phase {
                                case .active:
                                    vm.closeGestureEnabled = false
                                case .ended:
                                    vm.closeGestureEnabled = false
                            }
                        }
                    }
                
                if vm.showMirror {
                    CircularPreviewView(webcamManager: webcamManager)
                        .scaledToFit()
                        .opacity(vm.notchState == .closed ? 0 : 1)
                        .blur(radius: vm.notchState == .closed ? 20 : 0)
                }
                BoringSystemTiles()
                    .transition(.blurReplace.animation(.spring(.bouncy(duration: 0.3)).delay(0.1)))
                    .opacity(vm.notchState == .closed ? 0 : 1)
                    .blur(radius: vm.notchState == .closed ? 20 : 0)
            }
        }
    }
}

#Preview {
    NotchHomeView(albumArtNamespace: Namespace().wrappedValue).environmentObject(MusicManager(vm: BoringViewModel())!).environmentObject(BoringViewModel()).environmentObject(BatteryStatusViewModel(vm: BoringViewModel())).environmentObject(WebcamManager())
}<|MERGE_RESOLUTION|>--- conflicted
+++ resolved
@@ -19,13 +19,7 @@
         if !vm.firstLaunch {
             HStack(alignment: .top, spacing: 10) {
                 ZStack(alignment: .bottomTrailing) {
-<<<<<<< HEAD
-                    Button(action: {
-                        musicManager.openMusicApp()
-                    }) {
-=======
-                    if vm.lightingEffect {
->>>>>>> 79a9a487
+                     if vm.lightingEffect {
                         Color.clear
                             .aspectRatio(1, contentMode: .fit)
                             .background(
@@ -35,11 +29,6 @@
                             )
                             .clipped()
                             .clipShape(RoundedRectangle(cornerRadius: vm.cornerRadiusScaling ? vm.musicPlayerSizes.image.cornerRadius.opened.inset! : vm.musicPlayerSizes.image.cornerRadius.closed.inset!))
-<<<<<<< HEAD
-                            .matchedGeometryEffect(id: "albumArt", in: albumArtNamespace)
-                    }
-                    .buttonStyle(PlainButtonStyle()) // Ensures the button retains the album art style
-=======
                             .scaleEffect(x: 1.3, y: 2.8)
                             .rotationEffect(.degrees(92))
                             .blur(radius: 35)
@@ -48,19 +37,22 @@
                                 print(musicManager.albumArt.getBrightness())
                             }
                     }
-                    
-                    Color.clear
-                        .aspectRatio(1, contentMode: .fit)
-                        .background(
-                            Image(nsImage: musicManager.albumArt)
-                                .resizable()
-                                .aspectRatio(contentMode: .fill)
-                        )
-                        .clipped()
-                        .clipShape(RoundedRectangle(cornerRadius: vm.cornerRadiusScaling ? vm.musicPlayerSizes.image.cornerRadius.opened.inset! : vm.musicPlayerSizes.image.cornerRadius.closed.inset!))
-                        .matchedGeometryEffect(id: "albumArt", in: albumArtNamespace)
-                    
->>>>>>> 79a9a487
+                  
+                    Button {
+                        musicManager.openMusicApp()
+                    } label: {
+                        Color.clear
+                            .aspectRatio(1, contentMode: .fit)
+                            .background(
+                                Image(nsImage: musicManager.albumArt)
+                                    .resizable()
+                                    .aspectRatio(contentMode: .fill)
+                            )
+                            .clipped()
+                            .clipShape(RoundedRectangle(cornerRadius: vm.cornerRadiusScaling ? vm.musicPlayerSizes.image.cornerRadius.opened.inset! : vm.musicPlayerSizes.image.cornerRadius.closed.inset!))
+                            .matchedGeometryEffect(id: "albumArt", in: albumArtNamespace)
+                    }
+                    .buttonStyle(PlainButtonStyle())
                     
                     if vm.notchState == .open {
                         AppIcon(for: musicManager.bundleIdentifier)
