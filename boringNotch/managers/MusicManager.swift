//
//  MusicManager.swift
//  boringNotch
//
//  Created by Harsh Vardhan  Goswami  on 03/08/24.
//
import AppKit
import Combine
import SwiftUI
import Defaults

let defaultImage: NSImage = .init(
    systemSymbolName: "heart.fill",
    accessibilityDescription: "Album Art"
)!

class MusicManager: ObservableObject {
    // MARK: - Properties
    private var cancellables = Set<AnyCancellable>()
    private var debounceToggle: DispatchWorkItem?
    private var vm: BoringViewModel
    private var lastMusicItem: (title: String, artist: String, album: String, duration: TimeInterval, artworkData: Data?)?
    private var isCurrentlyPlaying: Bool = false
    
    @Published var songTitle: String = "I'm Handsome"
    @Published var artistName: String = "Me"
    @Published var albumArt: NSImage = defaultImage
    @Published var isPlaying = false
    @Published var musicToggledManually: Bool = false
    @Published var album: String = "Self Love"
    @Published var playbackManager = PlaybackManager()
    @Published var lastUpdated: Date = .init()
    @Published var isPlayerIdle: Bool = true
    @Published var animations: BoringAnimations = .init()
    @Published var avgColor: NSColor = .white
    @Published var bundleIdentifier: String = "com.apple.Music"
    @Published var songDuration: TimeInterval = 0
    @Published var elapsedTime: TimeInterval = 0
    @Published var timestampDate: Date = Date()
    @Published var playbackRate: Double = 0
    @ObservedObject var detector: FullscreenMediaDetector
    var nowPlaying: NowPlaying
    
    private let mediaRemoteBundle: CFBundle
    private let MRMediaRemoteGetNowPlayingInfo: @convention(c) (DispatchQueue, @escaping ([String: Any]) -> Void) -> Void
    private let MRMediaRemoteRegisterForNowPlayingNotifications: @convention(c) (DispatchQueue) -> Void
    
    // MARK: - Initialization
    init?(vm: BoringViewModel) {
        self.vm = vm
        _detector = ObservedObject(wrappedValue: FullscreenMediaDetector())
        nowPlaying = NowPlaying()
        
        guard let bundle = CFBundleCreate(kCFAllocatorDefault, NSURL(fileURLWithPath: "/System/Library/PrivateFrameworks/MediaRemote.framework")),
              let MRMediaRemoteGetNowPlayingInfoPointer = CFBundleGetFunctionPointerForName(bundle, "MRMediaRemoteGetNowPlayingInfo" as CFString),
              let MRMediaRemoteRegisterForNowPlayingNotificationsPointer = CFBundleGetFunctionPointerForName(bundle, "MRMediaRemoteRegisterForNowPlayingNotifications" as CFString)
        else {
            print("Failed to load MediaRemote.framework or get function pointers")
            return nil
        }
        
        self.mediaRemoteBundle = bundle
        self.MRMediaRemoteGetNowPlayingInfo = unsafeBitCast(MRMediaRemoteGetNowPlayingInfoPointer, to: (@convention(c) (DispatchQueue, @escaping ([String: Any]) -> Void) -> Void).self)
        self.MRMediaRemoteRegisterForNowPlayingNotifications = unsafeBitCast(MRMediaRemoteRegisterForNowPlayingNotificationsPointer, to: (@convention(c) (DispatchQueue) -> Void).self)
        
        setupNowPlayingObserver()
        fetchNowPlayingInfo()
        
        setupDetectorObserver()
        
        if nowPlaying.playing {
            self.fetchNowPlayingInfo()
        }
    }
    
    deinit {
        debounceToggle?.cancel()
        cancellables.removeAll()
    }
    
    // MARK: - Setup Methods
    private func setupNowPlayingObserver() {
        MRMediaRemoteRegisterForNowPlayingNotifications(DispatchQueue.main)
        
        observeNotification(name: "kMRMediaRemoteNowPlayingInfoDidChangeNotification") { [weak self] in
            self?.fetchNowPlayingInfo(bundle: self?.nowPlaying.appBundleIdentifier ?? nil)
        }
        
        observeNotification(name: "kMRMediaRemoteNowPlayingApplicationDidChangeNotification") { [weak self] in
            self?.updateApp()
        }
        
        observeDistributedNotification(name: "com.spotify.client.PlaybackStateChanged") { [weak self] in
            self?.fetchNowPlayingInfo(bundle: "com.spotify.client")
        }
        
        observeDistributedNotification(name: "com.apple.Music.playerInfo") { [weak self] in
            self?.fetchNowPlayingInfo(bundle: "com.apple.Music")
        }
    }
    
    private func setupDetectorObserver() {
        detector.$currentAppInFullScreen
            .sink { [weak self] _ in
                self?.fetchNowPlayingInfo(bypass: true, bundle: self?.nowPlaying.appBundleIdentifier ?? nil)
            }
            .store(in: &cancellables)
    }
    
    private func observeNotification(name: String, handler: @escaping () -> Void) {
        NotificationCenter.default.publisher(for: NSNotification.Name(name))
            .sink { _ in handler() }
            .store(in: &cancellables)
    }
    
    private func observeDistributedNotification(name: String, handler: @escaping () -> Void) {
        DistributedNotificationCenter.default().addObserver(
            forName: NSNotification.Name(name),
            object: nil,
            queue: .main
        ) { _ in handler() }
    }
    
    // MARK: - Update Methods
    @objc func updateApp() {
        self.bundleIdentifier = nowPlaying.appBundleIdentifier ?? "com.apple.Music"
    }
    
    @objc func fetchNowPlayingInfo(bypass: Bool = false, bundle: String? = nil) {
        if musicToggledManually && !bypass { return }
        
        updateBundleIdentifier(bundle)
        
        MRMediaRemoteGetNowPlayingInfo(DispatchQueue.main) { [weak self] information in
            guard let self = self else { return }
            
            let newInfo = self.extractMusicInfo(from: information)
            let state: Int? = information["kMRMediaRemoteNowPlayingInfoPlaybackRate"] as? Int
            
            self.updateMusicState(newInfo: newInfo, state: state)
            
            guard let elapsedTime = information["kMRMediaRemoteNowPlayingInfoElapsedTime"] as? TimeInterval,
                  let timestampDate = information["kMRMediaRemoteNowPlayingInfoTimestamp"] as? Date,
                  let playbackRate = information["kMRMediaRemoteNowPlayingInfoPlaybackRate"] as? Double else {
                return
            }
            
            DispatchQueue.main.async {
                self.elapsedTime = elapsedTime
                self.timestampDate = timestampDate
                self.playbackRate = playbackRate
            }
        }
    }
    
    // MARK: - Helper Methods
    private func updateBundleIdentifier(_ bundle: String?) {
        if let bundle = bundle {
            self.bundleIdentifier = bundle == "com.apple.WebKit.GPU" ? "com.apple.Safari" : bundle
        }
    }
    
    private func extractMusicInfo(from information: [String: Any]) -> (title: String, artist: String, album: String, duration: TimeInterval, artworkData: Data?) {
        let title = information["kMRMediaRemoteNowPlayingInfoTitle"] as? String ?? ""
        let artist = information["kMRMediaRemoteNowPlayingInfoArtist"] as? String ?? ""
        let album = information["kMRMediaRemoteNowPlayingInfoAlbum"] as? String ?? ""
        let duration = information["kMRMediaRemoteNowPlayingInfoDuration"] as? TimeInterval ?? 0
        let artworkData = information["kMRMediaRemoteNowPlayingInfoArtworkData"] as? Data
        return (title, artist, album, duration, artworkData)
    }
    
<<<<<<< HEAD
    private func updateMusicState(newInfo: (title: String, artist: String, album: String, duration: TimeInterval, artworkData: Data?), state: Int?) {
        self.lastMusicItem = newInfo
        
=======
    private func updateMusicState(newInfo: (title: String, artist: String, album: String, artworkData: Data?), state: Int?) {
>>>>>>> c34dbcd1
        print("Media source:", bundleIdentifier)
        if(newInfo.artworkData != nil && newInfo.artworkData != lastMusicItem?.artworkData) {
            updateArtwork(newInfo.artworkData, state: state)
            self.lastMusicItem?.artworkData = newInfo.artworkData
        }
        self.lastMusicItem = (title: newInfo.title, artist: newInfo.artist, album: newInfo.album, artworkData: lastMusicItem?.artworkData)
        updatePlaybackState(state)
        
        if !self.isPlaying { return }
        
        self.artistName = newInfo.artist
        self.songTitle = newInfo.title
        self.album = newInfo.album
        self.songDuration = newInfo.duration
    }
    
    private func updateArtwork(_ artworkData: Data?, state: Int?) {
        if let artworkData = artworkData ?? (state == 1 ? AppIcons().getIcon(bundleID: bundleIdentifier)?.tiffRepresentation : nil),
           let artworkImage = NSImage(data: artworkData) {
            self.updateAlbumArt(newAlbumArt: artworkImage)
        }
    }
    
    private func updatePlaybackState(_ state: Int?) {
        if let state = state {
            self.musicIsPaused(state: state == 1, setIdle: true)
        } else if self.isPlaying {
            self.musicIsPaused(state: false, setIdle: true)
        }
    }
    
    func musicIsPaused(state: Bool, bypass: Bool = false, setIdle: Bool = false) {
        if musicToggledManually && !bypass { return }
        
        let previousState = self.isPlaying
        
        withAnimation(.smooth) {
            self.isPlaying = state
            self.playbackManager.isPlaying = state
            
            if !state {
                self.lastUpdated = Date()
            }
            
            updateFullscreenMediaDetection()
            
            // Only update sneak peek if the state has actually changed
            if previousState != state {
                updateSneakPeek()
            }
            
            updateIdleState(setIdle: setIdle, state: state)
        }
    }
    
    private func updateFullscreenMediaDetection() {
        DispatchQueue.main.async {
            if Defaults[.enableFullscreenMediaDetection] {
                self.vm.toggleMusicLiveActivity(status: !self.detector.currentAppInFullScreen)
            }
        }
    }
    
    private func updateSneakPeek() {
        if self.isPlaying && Defaults[.enableSneakPeek] && !self.detector.currentAppInFullScreen {
            self.vm.togglesneakPeek(status: true, type: SneakContentType.music)
        }
    }
    
    private func updateIdleState(setIdle: Bool, state: Bool) {
        if setIdle && state {
            self.isPlayerIdle = false
            debounceToggle?.cancel()
        } else if setIdle && !state {
            debounceToggle = DispatchWorkItem { [weak self] in
                guard let self = self else { return }
                if self.lastUpdated.timeIntervalSinceNow < -Defaults[.waitInterval] {
                    withAnimation {
                        self.isPlayerIdle = !self.isPlaying
                    }
                }
            }
            
            DispatchQueue.main.asyncAfter(deadline: .now() + Defaults[.waitInterval], execute: debounceToggle!)
        }
    }
    
    func togglePlayPause() {
        musicToggledManually = true
        
        let playState = playbackManager.playPause()
        
        musicIsPaused(state: playState, bypass: true, setIdle: true)
        
        if playState {
            fetchNowPlayingInfo(bypass: true)
        } else {
            lastUpdated = Date()
        }
        
        DispatchQueue.main.asyncAfter(deadline: .now() + 0.5) { [weak self] in
            self?.musicToggledManually = false
            self?.fetchNowPlayingInfo()
        }
    }
    
    func updateAlbumArt(newAlbumArt: NSImage) {
        withAnimation(.smooth) {
            self.albumArt = newAlbumArt
            if Defaults[.coloredSpectrogram] {
                calculateAverageColor()
            }
        }
    }
    
    func calculateAverageColor() {
        albumArt.averageColor { [weak self] color in
            DispatchQueue.main.async {
                withAnimation(.smooth) {
                    self?.avgColor = color ?? .white
                }
            }
        }
    }
    
    func nextTrack() {
        playbackManager.nextTrack()
        fetchNowPlayingInfo(bypass: true)
    }
    
    func previousTrack() {
        playbackManager.previousTrack()
        fetchNowPlayingInfo(bypass: true)
    }
    
    func seekTrack(to time: TimeInterval) {
        playbackManager.seekTrack(to: time)
    }
    
    func openMusicApp() {
        guard let bundleID = nowPlaying.appBundleIdentifier else {
            print("Error: appBundleIdentifier is nil")
            return
        }
        
        let workspace = NSWorkspace.shared
        if workspace.launchApplication(withBundleIdentifier: bundleID, options: [], additionalEventParamDescriptor: nil, launchIdentifier: nil) {
            print("Launched app with bundle ID: \(bundleID)")
        } else {
            print("Failed to launch app with bundle ID: \(bundleID)")
        }
    }
}<|MERGE_RESOLUTION|>--- conflicted
+++ resolved
@@ -169,13 +169,7 @@
         return (title, artist, album, duration, artworkData)
     }
     
-<<<<<<< HEAD
     private func updateMusicState(newInfo: (title: String, artist: String, album: String, duration: TimeInterval, artworkData: Data?), state: Int?) {
-        self.lastMusicItem = newInfo
-        
-=======
-    private func updateMusicState(newInfo: (title: String, artist: String, album: String, artworkData: Data?), state: Int?) {
->>>>>>> c34dbcd1
         print("Media source:", bundleIdentifier)
         if(newInfo.artworkData != nil && newInfo.artworkData != lastMusicItem?.artworkData) {
             updateArtwork(newInfo.artworkData, state: state)
